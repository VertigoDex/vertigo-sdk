--- conflicted
+++ resolved
@@ -1,12 +1,6 @@
 import * as anchor from "@coral-xyz/anchor";
-<<<<<<< HEAD
-import { BN, type Program } from "@coral-xyz/anchor";
-import { type Keypair, type Connection, PublicKey } from "@solana/web3.js";
-import type { Amm } from "../target/types/amm";
-import type { Factory } from "../target/types/factory";
-=======
 import { Program } from "@coral-xyz/anchor";
-import { type Connection, Keypair, PublicKey } from "@solana/web3.js";
+import type { Connection, PublicKey } from "@solana/web3.js";
 import type { Amm } from "../target/types/amm";
 import { Token2022Factory } from "./token-2022-factory";
 import { SplTokenFactory } from "./spl-token-factory";
@@ -14,23 +8,21 @@
 import { confirmTransaction, getPoolPda } from "./utils/helpers";
 import { VertigoConfig } from "./config";
 import { defaultConfig } from "./utils/config";
-import { DevBuyArgs, SDKConfig } from "./types/sdk";
 import {
   createAssociatedTokenAccount,
   createAssociatedTokenAccountInstruction,
   getAssociatedTokenAddressSync,
 } from "@solana/spl-token";
-
-import {
-  BuyRequest,
-  ClaimRequest,
+import type {
   CreateRequest,
   QuoteBuyRequest,
+  SwapResponse,
   QuoteSellRequest,
+  BuyRequest,
   SellRequest,
-  SwapResponse,
+  ClaimRequest,
 } from "./types/generated/amm";
->>>>>>> eeddfd15
+import type { SDKConfig, DevBuyArgs } from "./types";
 
 /**
  * Main SDK class for interacting with the Vertigo protocol
